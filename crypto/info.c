/*
 * Copyright 2019-2024 The OpenSSL Project Authors. All Rights Reserved.
 *
 * Licensed under the Apache License 2.0 (the "License").  You may not use
 * this file except in compliance with the License.  You can obtain a copy
 * in the file LICENSE in the source distribution or at
 * https://www.openssl.org/source/license.html
 */

#include <openssl/crypto.h>
#include "crypto/rand.h"
#include "crypto/dso_conf.h"
#include "internal/thread_once.h"
#include "internal/cryptlib.h"
#include "internal/e_os.h"
#include "buildinf.h"

#ifndef OPENSSL_NO_JITTER
# include <stdio.h>
# include <jitterentropy.h>
#endif

#if defined(__arm__) || defined(__arm) || defined(__aarch64__)
# include "arm_arch.h"
# define CPU_INFO_STR_LEN 128
# define CPU_INFO_DETAILED_STR_LEN 1
# define CPU_INFO_FEATURES_STR_LEN 1
#elif defined(__s390__) || defined(__s390x__)
# include "s390x_arch.h"
# define CPU_INFO_STR_LEN 2048
# define CPU_INFO_DETAILED_STR_LEN 1
# define CPU_INFO_FEATURES_STR_LEN 1
#elif defined(__riscv)
# include "crypto/riscv_arch.h"
# define CPU_INFO_STR_LEN 2048
# define CPU_INFO_DETAILED_STR_LEN 1
# define CPU_INFO_FEATURES_STR_LEN 1
#else
# define CPU_INFO_STR_LEN 256
# define CPU_INFO_DETAILED_STR_LEN 1024
# define CPU_INFO_FEATURES_STR_LEN 2100
#endif
#if defined(__i386)   || defined(__i386__)   || defined(_M_IX86) || \
    defined(__x86_64) || defined(__x86_64__) || \
    defined(_M_AMD64) || defined(_M_X64)


/* OPENSSL_ia32cap_P mapping

OPENSSL_ia32cap_P[0] = cpuid(EAX=0x1).EDX
OPENSSL_ia32cap_P[1] = cpuid(EAX=0x1).ECX
OPENSSL_ia32cap_P[2] = cpuid(EAX=0x7, ECX=0x0).EBX
OPENSSL_ia32cap_P[3] = cpuid(EAX=0x7, ECX=0x0).ECX

OPENSSL_ia32cap_P[4] = cpuid(EAX=0x7, ECX=0x0).EDX <-- Hybrid Core, MSR Enumeration Support
OPENSSL_ia32cap_P[5] = cpuid(EAX=0x7, ECX=0x1).EAX <-- SHA512, SM3, SM4, AVX-IFMA
OPENSSL_ia32cap_P[6] = cpuid(EAX=0x7, ECX=0x1).EDX <-- AVX10, APX Foundation
OPENSSL_ia32cap_P[7] = cpuid(EAX=0x7, ECX=0x1).EBX <-- Reserved for future features

OPENSSL_ia32cap_P[8] = cpuid(EAX=0x7, ECX=0x1).ECX <-- Reserverd for future features
OPENSSL_ia32cap_P[9] = cpuid(EAX=0x24, ECX=0x0).EBX <-- AVX10 Details

*/
/* Configure our CPUID feature flag definitions based on
   information stored in OPENSSL_ia32cap_P[OPENSSL_IA32CAP_P_MAX_INDEXES]
   and noted here: https://docs.openssl.org/master/man3/OPENSSL_ia32cap/#description
 */

#define CPUID_TSC               (OPENSSL_ia32cap_P[0] & (1<<4))
#define CPUID_CLFLUSH           (OPENSSL_ia32cap_P[0] & (1<<19))
#define CPUID_RC4               (OPENSSL_ia32cap_P[0] & (1<<20))
#define CPUID_MMX               (OPENSSL_ia32cap_P[0] & (1<<23))
#define CPUID_FXSR              (OPENSSL_ia32cap_P[0] & (1<<24))
#define CPUID_SSE               (OPENSSL_ia32cap_P[0] & (1<<25))
#define CPUID_SSE2              (OPENSSL_ia32cap_P[0] & (1<<26))
#define CPUID_HYPERTHREADING    (OPENSSL_ia32cap_P[0] & (1<<28))
#define CPUID_GENUINE_INTEL     (OPENSSL_ia32cap_P[0] & (1<<30))

#define CPUID_SSE3              (OPENSSL_ia32cap_P[1] & (1<<(32-32)))
#define CPUID_PCLMULQDQ         (OPENSSL_ia32cap_P[1] & (1<<(33-32)))
#define CPUID_SSSE3             (OPENSSL_ia32cap_P[1] & (1<<(41-32)))
#define CPUID_AMD_XOP           (OPENSSL_ia32cap_P[1] & (1<<(43-32)))
#define CPUID_AUTHENTIC_AMD     (OPENSSL_ia32cap_P[1] & (1<<(43-32)))
#define CPUID_MOVBE             (OPENSSL_ia32cap_P[1] & (1<<(54-32)))
#define CPUID_AESNI             (OPENSSL_ia32cap_P[1] & (1<<(57-32)))
#define CPUID_XSAVE             (OPENSSL_ia32cap_P[1] & (1<<(58-32)))
#define CPUID_OSXSAVE           (OPENSSL_ia32cap_P[1] & (1<<(59-32)))
#define CPUID_AVX               (OPENSSL_ia32cap_P[1] & (1<<(60-32)))
#define CPUID_RDRAND            (OPENSSL_ia32cap_P[1] & (1<<(62-32)))

#define CPUID_BMI1              (OPENSSL_ia32cap_P[2] & (1<<3))
#define CPUID_AVX2              (OPENSSL_ia32cap_P[2] & (1<<5))
#define CPUID_BMI2              (OPENSSL_ia32cap_P[2] & (1<<8))
#define CPUID_AVX512F           (OPENSSL_ia32cap_P[2] & (1<<16))
#define CPUID_AVX512DQ          (OPENSSL_ia32cap_P[2] & (1<<17))
#define CPUID_RDSEED            (OPENSSL_ia32cap_P[2] & (1<<18))
#define CPUID_ADCX_ADOX         (OPENSSL_ia32cap_P[2] & (1<<19))
#define CPUID_AVX512IFMA        (OPENSSL_ia32cap_P[2] & (1<<21))
#define CPUID_SHA               (OPENSSL_ia32cap_P[2] & (1<<29))
#define CPUID_AVX512BW          (OPENSSL_ia32cap_P[2] & (1<<30))
#define CPUID_AVX512VL          (OPENSSL_ia32cap_P[2] & (1<<31))

#define CPUID_VAES              (OPENSSL_ia32cap_P[3] & (1<<(41-32)))
#define CPUID_VPCLMULQDQ        (OPENSSL_ia32cap_P[3] & (1<<(42-32)))

#define CPUID_HYBRID_CPU        (OPENSSL_ia32cap_P[4] & (1<<15))
#define CPUID_IA32_ARCH_CAP_MSR (OPENSSL_ia32cap_P[4] & (1<<29))

#define CPUID_SHA512            (OPENSSL_ia32cap_P[5] & (1<<0))
#define CPUID_SM3               (OPENSSL_ia32cap_P[5] & (1<<1))
#define CPUID_SM4               (OPENSSL_ia32cap_P[5] & (1<<2))
#define CPUID_AVXIFMA           (OPENSSL_ia32cap_P[5] & (1<<23))

#define CPUID_USER_MSR          (OPENSSL_ia32cap_P[6] & (1<<(47-32)))
#define CPUID_AVX10             (OPENSSL_ia32cap_P[6] & (1<<(51-32)))
#define CPUID_APXF              (OPENSSL_ia32cap_P[6] & (1<<(53-32)))

#define CPUID_AVX10_VER         (OPENSSL_ia32cap_P[9] & (0xFF)) // First 8 bits are version so mask out the rest
#define CPUID_AVX10_XMM         (OPENSSL_ia32cap_P[9] & (1<<16))
#define CPUID_AVX10_YMM         (OPENSSL_ia32cap_P[9] & (1<<17))
#define CPUID_AVX10_ZMM         (OPENSSL_ia32cap_P[9] & (1<<18))

#endif

#define BYTE_TO_BINARY_PATTERN "%c%c%c%c %c%c%c%c"
#define BYTE_TO_BINARY(byte)  \
  ((byte) & 0x80 ? '1' : '0'), \
  ((byte) & 0x40 ? '1' : '0'), \
  ((byte) & 0x20 ? '1' : '0'), \
  ((byte) & 0x10 ? '1' : '0'), \
  ((byte) & 0x08 ? '1' : '0'), \
  ((byte) & 0x04 ? '1' : '0'), \
  ((byte) & 0x02 ? '1' : '0'), \
  ((byte) & 0x01 ? '1' : '0')

/* extern declaration to avoid warning */
extern char ossl_cpu_info_str[];
extern char ossl_cpu_info_str_env[];
extern char ossl_cpu_info_str_detailed[];
extern char ossl_cpu_info_str_features[];

static char *seed_sources = NULL;

char ossl_cpu_info_str[CPU_INFO_STR_LEN] = "";
char ossl_cpu_info_str_env[CPU_INFO_STR_LEN] = "";
char ossl_cpu_info_str_detailed[CPU_INFO_DETAILED_STR_LEN] = "";
char ossl_cpu_info_str_features[CPU_INFO_FEATURES_STR_LEN] = "";
#define CPUINFO_PREFIX "CPUINFO: "

static CRYPTO_ONCE init_info = CRYPTO_ONCE_STATIC_INIT;

DEFINE_RUN_ONCE_STATIC(init_info_strings)
{
#if defined(OPENSSL_CPUID_OBJ)
# if defined(__i386)   || defined(__i386__)   || defined(_M_IX86) || \
     defined(__x86_64) || defined(__x86_64__) || \
     defined(_M_AMD64) || defined(_M_X64)
    const char *env;

    BIO_snprintf(ossl_cpu_info_str, sizeof(ossl_cpu_info_str),
                 CPUINFO_PREFIX "OPENSSL_ia32cap=0x%.16llx:0x%.16llx:0x%.16llx:0x%.16llx:0x%.16llx",
                 ((unsigned long long)OPENSSL_ia32cap_P[0] |
                 (unsigned long long)OPENSSL_ia32cap_P[1] << 32),
                 (unsigned long long)OPENSSL_ia32cap_P[2] |
                 (unsigned long long)OPENSSL_ia32cap_P[3] << 32,
                 (unsigned long long)OPENSSL_ia32cap_P[4] |
                 (unsigned long long)OPENSSL_ia32cap_P[5] << 32,
                 (unsigned long long)OPENSSL_ia32cap_P[6] |
                 (unsigned long long)OPENSSL_ia32cap_P[7] << 32,
                 (unsigned long long)OPENSSL_ia32cap_P[8] |
                 (unsigned long long)OPENSSL_ia32cap_P[9] << 32);

    if ((env = getenv("OPENSSL_ia32cap")) != NULL) {
        BIO_snprintf(ossl_cpu_info_str + strlen(ossl_cpu_info_str),
                     sizeof(ossl_cpu_info_str) - strlen(ossl_cpu_info_str),
<<<<<<< HEAD
                     " env:%s", env);
        BIO_snprintf(ossl_cpu_info_str_env, sizeof(ossl_cpu_info_str_env),"%s", env);
    }

    for (int i = 0; i < OPENSSL_IA32CAP_P_MAX_INDEXES; i++) {

        // Allocate for 32 bit uint and 8 spaces for binary representation
        char binStr[40] = "0";
        unsigned int x = OPENSSL_ia32cap_P[i];

        BIO_snprintf(binStr, sizeof(binStr),""BYTE_TO_BINARY_PATTERN" "BYTE_TO_BINARY_PATTERN" "BYTE_TO_BINARY_PATTERN" "BYTE_TO_BINARY_PATTERN" ",  BYTE_TO_BINARY(x>>24), BYTE_TO_BINARY(x>>16),  BYTE_TO_BINARY(x>>8), BYTE_TO_BINARY(x));

        BIO_snprintf(ossl_cpu_info_str_detailed + strlen(ossl_cpu_info_str_detailed), sizeof(ossl_cpu_info_str_detailed),"OPENSSL_ia32cap_P[%d]:\t%08X\t%s\n", i, (unsigned int)OPENSSL_ia32cap_P[i], binStr);

    }

        BIO_snprintf(ossl_cpu_info_str_features + strlen(ossl_cpu_info_str_features), sizeof(ossl_cpu_info_str_features),"OPENSSL_ia32cap_P[0][04]\tCPUID_TSC:\t\t%s\n", (CPUID_TSC ? "TRUE" : "FALSE"));
        BIO_snprintf(ossl_cpu_info_str_features + strlen(ossl_cpu_info_str_features), sizeof(ossl_cpu_info_str_features),"OPENSSL_ia32cap_P[0][19]\tCPUID_CLFLUSH:\t\t%s\n", (CPUID_CLFLUSH ? "TRUE" : "FALSE"));
        BIO_snprintf(ossl_cpu_info_str_features + strlen(ossl_cpu_info_str_features), sizeof(ossl_cpu_info_str_features),"OPENSSL_ia32cap_P[0][20]\tCPUID_RC4:\t\t%s\n", (CPUID_RC4 ? "TRUE" : "FALSE"));
        BIO_snprintf(ossl_cpu_info_str_features + strlen(ossl_cpu_info_str_features), sizeof(ossl_cpu_info_str_features),"OPENSSL_ia32cap_P[0][23]\tCPUID_MMX:\t\t%s\n", (CPUID_MMX ? "TRUE" : "FALSE"));
        BIO_snprintf(ossl_cpu_info_str_features + strlen(ossl_cpu_info_str_features), sizeof(ossl_cpu_info_str_features),"OPENSSL_ia32cap_P[0][24]\tCPUID_FXSR:\t\t%s\n", (CPUID_FXSR ? "TRUE" : "FALSE"));
        BIO_snprintf(ossl_cpu_info_str_features + strlen(ossl_cpu_info_str_features), sizeof(ossl_cpu_info_str_features),"OPENSSL_ia32cap_P[0][25]\tCPUID_SSE:\t\t%s\n", (CPUID_SSE ? "TRUE" : "FALSE"));
        BIO_snprintf(ossl_cpu_info_str_features + strlen(ossl_cpu_info_str_features), sizeof(ossl_cpu_info_str_features),"OPENSSL_ia32cap_P[0][26]\tCPUID_SSE2:\t\t%s\n", (CPUID_SSE2 ? "TRUE" : "FALSE"));
        BIO_snprintf(ossl_cpu_info_str_features + strlen(ossl_cpu_info_str_features), sizeof(ossl_cpu_info_str_features),"OPENSSL_ia32cap_P[0][28]\tCPUID_HYPERTHREADING:\t%s\n", (CPUID_HYPERTHREADING ? "TRUE" : "FALSE"));
        BIO_snprintf(ossl_cpu_info_str_features + strlen(ossl_cpu_info_str_features), sizeof(ossl_cpu_info_str_features),"OPENSSL_ia32cap_P[0][29]\tCPUID_GENUINE_INTEL:\t%s\n", (CPUID_GENUINE_INTEL ? "TRUE" : "FALSE"));
        BIO_snprintf(ossl_cpu_info_str_features + strlen(ossl_cpu_info_str_features), sizeof(ossl_cpu_info_str_features),"OPENSSL_ia32cap_P[1][00]\tCPUID_SSE3:\t\t%s\n", (CPUID_SSE3 ? "TRUE" : "FALSE"));
        BIO_snprintf(ossl_cpu_info_str_features + strlen(ossl_cpu_info_str_features), sizeof(ossl_cpu_info_str_features),"OPENSSL_ia32cap_P[1][01]\tCPUID_PCLMULQDQ:\t%s\n", (CPUID_PCLMULQDQ ? "TRUE" : "FALSE"));
        BIO_snprintf(ossl_cpu_info_str_features + strlen(ossl_cpu_info_str_features), sizeof(ossl_cpu_info_str_features),"OPENSSL_ia32cap_P[1][09]\tCPUID_SSSE3:\t\t%s\n", (CPUID_SSSE3 ? "TRUE" : "FALSE"));
        BIO_snprintf(ossl_cpu_info_str_features + strlen(ossl_cpu_info_str_features), sizeof(ossl_cpu_info_str_features),"OPENSSL_ia32cap_P[1][11]\tCPUID_AUTHENTIC_AMD:\t%s\n", (CPUID_AUTHENTIC_AMD ? "TRUE" : "FALSE"));
        BIO_snprintf(ossl_cpu_info_str_features + strlen(ossl_cpu_info_str_features), sizeof(ossl_cpu_info_str_features),"OPENSSL_ia32cap_P[1][11]\tCPUID_AMD_XOP:\t\t%s\n", (CPUID_AMD_XOP ? "TRUE" : "FALSE"));
        BIO_snprintf(ossl_cpu_info_str_features + strlen(ossl_cpu_info_str_features), sizeof(ossl_cpu_info_str_features),"OPENSSL_ia32cap_P[1][22]\tCPUID_MOVBE:\t\t%s\n", (CPUID_MOVBE ? "TRUE" : "FALSE"));
        BIO_snprintf(ossl_cpu_info_str_features + strlen(ossl_cpu_info_str_features), sizeof(ossl_cpu_info_str_features),"OPENSSL_ia32cap_P[1][25]\tCPUID_AESNI:\t\t%s\n", (CPUID_AESNI ? "TRUE" : "FALSE"));
        BIO_snprintf(ossl_cpu_info_str_features + strlen(ossl_cpu_info_str_features), sizeof(ossl_cpu_info_str_features),"OPENSSL_ia32cap_P[1][26]\tCPUID_XSAVE:\t\t%s\n", (CPUID_XSAVE ? "TRUE" : "FALSE"));
        BIO_snprintf(ossl_cpu_info_str_features + strlen(ossl_cpu_info_str_features), sizeof(ossl_cpu_info_str_features),"OPENSSL_ia32cap_P[1][27]\tCPUID_OSXSAVE:\t\t%s\n", (CPUID_OSXSAVE ? "TRUE" : "FALSE"));
        BIO_snprintf(ossl_cpu_info_str_features + strlen(ossl_cpu_info_str_features), sizeof(ossl_cpu_info_str_features),"OPENSSL_ia32cap_P[1][28]\tCPUID_AVX:\t\t%s\n", (CPUID_AVX ? "TRUE" : "FALSE"));
        BIO_snprintf(ossl_cpu_info_str_features + strlen(ossl_cpu_info_str_features), sizeof(ossl_cpu_info_str_features),"OPENSSL_ia32cap_P[1][30]\tCPUID_RDRAND:\t\t%s\n", (CPUID_RDRAND ? "TRUE" : "FALSE"));
        BIO_snprintf(ossl_cpu_info_str_features + strlen(ossl_cpu_info_str_features), sizeof(ossl_cpu_info_str_features),"OPENSSL_ia32cap_P[2][03]\tCPUID_BMI1:\t\t%s\n", (CPUID_BMI1 ? "TRUE" : "FALSE"));
        BIO_snprintf(ossl_cpu_info_str_features + strlen(ossl_cpu_info_str_features), sizeof(ossl_cpu_info_str_features),"OPENSSL_ia32cap_P[2][05]\tCPUID_AVX2:\t\t%s\n", (CPUID_AVX2 ? "TRUE" : "FALSE"));
        BIO_snprintf(ossl_cpu_info_str_features + strlen(ossl_cpu_info_str_features), sizeof(ossl_cpu_info_str_features),"OPENSSL_ia32cap_P[2][08]\tCPUID_BMI2:\t\t%s\n", (CPUID_BMI2 ? "TRUE" : "FALSE"));
        BIO_snprintf(ossl_cpu_info_str_features + strlen(ossl_cpu_info_str_features), sizeof(ossl_cpu_info_str_features),"OPENSSL_ia32cap_P[2][16]\tCPUID_AVX512F:\t\t%s\n", (CPUID_AVX512F ? "TRUE" : "FALSE"));
        BIO_snprintf(ossl_cpu_info_str_features + strlen(ossl_cpu_info_str_features), sizeof(ossl_cpu_info_str_features),"OPENSSL_ia32cap_P[2][17]\tCPUID_AVX512DQ:\t\t%s\n", (CPUID_AVX512DQ ? "TRUE" : "FALSE"));
        BIO_snprintf(ossl_cpu_info_str_features + strlen(ossl_cpu_info_str_features), sizeof(ossl_cpu_info_str_features),"OPENSSL_ia32cap_P[2][18]\tCPUID_RDSEED:\t\t%s\n", (CPUID_RDSEED ? "TRUE" : "FALSE"));
        BIO_snprintf(ossl_cpu_info_str_features + strlen(ossl_cpu_info_str_features), sizeof(ossl_cpu_info_str_features),"OPENSSL_ia32cap_P[2][19]\tCPUID_ADCX_ADOX:\t%s\n", (CPUID_ADCX_ADOX ? "TRUE" : "FALSE"));
        BIO_snprintf(ossl_cpu_info_str_features + strlen(ossl_cpu_info_str_features), sizeof(ossl_cpu_info_str_features),"OPENSSL_ia32cap_P[2][21]\tCPUID_AVX512IFMA:\t%s\n", (CPUID_AVX512IFMA ? "TRUE" : "FALSE"));
        BIO_snprintf(ossl_cpu_info_str_features + strlen(ossl_cpu_info_str_features), sizeof(ossl_cpu_info_str_features),"OPENSSL_ia32cap_P[2][29]\tCPUID_SHA:\t\t%s\n", (CPUID_SHA ? "TRUE" : "FALSE"));
        BIO_snprintf(ossl_cpu_info_str_features + strlen(ossl_cpu_info_str_features), sizeof(ossl_cpu_info_str_features),"OPENSSL_ia32cap_P[2][30]\tCPUID_AVX512BW:\t\t%s\n", (CPUID_AVX512BW ? "TRUE" : "FALSE"));
        BIO_snprintf(ossl_cpu_info_str_features + strlen(ossl_cpu_info_str_features), sizeof(ossl_cpu_info_str_features),"OPENSSL_ia32cap_P[2][31]\tCPUID_AVX512VL:\t\t%s\n", (CPUID_AVX512VL ? "TRUE" : "FALSE"));
        BIO_snprintf(ossl_cpu_info_str_features + strlen(ossl_cpu_info_str_features), sizeof(ossl_cpu_info_str_features),"OPENSSL_ia32cap_P[3][09]\tCPUID_VAES:\t\t%s\n", (CPUID_VAES ? "TRUE" : "FALSE"));
        BIO_snprintf(ossl_cpu_info_str_features + strlen(ossl_cpu_info_str_features), sizeof(ossl_cpu_info_str_features),"OPENSSL_ia32cap_P[3][10]\tCPUID_VPCLMULQDQ:\t%s\n", (CPUID_VPCLMULQDQ ? "TRUE" : "FALSE"));
        BIO_snprintf(ossl_cpu_info_str_features + strlen(ossl_cpu_info_str_features), sizeof(ossl_cpu_info_str_features),"OPENSSL_ia32cap_P[4][15]\tCPUID_HYBRID_CPU:\t%s\n", (CPUID_HYBRID_CPU ? "TRUE" : "FALSE"));
        BIO_snprintf(ossl_cpu_info_str_features + strlen(ossl_cpu_info_str_features), sizeof(ossl_cpu_info_str_features),"OPENSSL_ia32cap_P[4][29]\tCPUID_IA32_ARCHCAP_MSR:\t%s\n", (CPUID_IA32_ARCH_CAP_MSR ? "TRUE" : "FALSE"));
        BIO_snprintf(ossl_cpu_info_str_features + strlen(ossl_cpu_info_str_features), sizeof(ossl_cpu_info_str_features),"OPENSSL_ia32cap_P[5][00]\tCPUID_SHA512:\t\t%s\n", (CPUID_SHA512 ? "TRUE" : "FALSE"));
        BIO_snprintf(ossl_cpu_info_str_features + strlen(ossl_cpu_info_str_features), sizeof(ossl_cpu_info_str_features),"OPENSSL_ia32cap_P[5][01]\tCPUID_SM3:\t\t%s\n", (CPUID_SM3 ? "TRUE" : "FALSE"));
        BIO_snprintf(ossl_cpu_info_str_features + strlen(ossl_cpu_info_str_features), sizeof(ossl_cpu_info_str_features),"OPENSSL_ia32cap_P[5][02]\tCPUID_SM4:\t\t%s\n", (CPUID_SM4 ? "TRUE" : "FALSE"));
        BIO_snprintf(ossl_cpu_info_str_features + strlen(ossl_cpu_info_str_features), sizeof(ossl_cpu_info_str_features),"OPENSSL_ia32cap_P[5][23]\tCPUID_AVXIFMA:\t\t%s\n", (CPUID_AVXIFMA ? "TRUE" : "FALSE"));
        BIO_snprintf(ossl_cpu_info_str_features + strlen(ossl_cpu_info_str_features), sizeof(ossl_cpu_info_str_features),"OPENSSL_ia32cap_P[6][15]\tCPUID_USER_MSR:\t\t%s\n", (CPUID_USER_MSR ? "TRUE" : "FALSE"));
        BIO_snprintf(ossl_cpu_info_str_features + strlen(ossl_cpu_info_str_features), sizeof(ossl_cpu_info_str_features),"OPENSSL_ia32cap_P[6][19]\tCPUID_AVX10:\t\t%s\n", (CPUID_AVX10 ? "TRUE" : "FALSE"));
        BIO_snprintf(ossl_cpu_info_str_features + strlen(ossl_cpu_info_str_features), sizeof(ossl_cpu_info_str_features),"OPENSSL_ia32cap_P[6][21]\tCPUID_APXF:\t\t%s\n", (CPUID_APXF ? "TRUE" : "FALSE"));

        if (CPUID_AVX10) {
            BIO_snprintf(ossl_cpu_info_str_features + strlen(ossl_cpu_info_str_features), sizeof(ossl_cpu_info_str_features),"OPENSSL_ia32cap_P[9][00]\tCPUID_AVX10_VER:\t%d\n", CPUID_AVX10_VER);
            BIO_snprintf(ossl_cpu_info_str_features + strlen(ossl_cpu_info_str_features), sizeof(ossl_cpu_info_str_features),"OPENSSL_ia32cap_P[9][16]\tCPUID_AVX10_XMM:\t%s\n", (CPUID_AVX10_XMM ? "TRUE" : "FALSE"));
            BIO_snprintf(ossl_cpu_info_str_features + strlen(ossl_cpu_info_str_features), sizeof(ossl_cpu_info_str_features),"OPENSSL_ia32cap_P[9][17]\tCPUID_AVX10_YMM:\t%s\n", (CPUID_AVX10_YMM ? "TRUE" : "FALSE"));
            BIO_snprintf(ossl_cpu_info_str_features + strlen(ossl_cpu_info_str_features), sizeof(ossl_cpu_info_str_features),"OPENSSL_ia32cap_P[9][18]\tCPUID_AVX10_ZMM:\t%s\n", (CPUID_AVX10_ZMM ? "TRUE" : "FALSE"));
        }


=======
                     " env=%s", env);
>>>>>>> 53ba5497
# elif defined(__arm__) || defined(__arm) || defined(__aarch64__)
    const char *env;

    BIO_snprintf(ossl_cpu_info_str, sizeof(ossl_cpu_info_str),
                 CPUINFO_PREFIX "OPENSSL_armcap=0x%x", OPENSSL_armcap_P);
    if ((env = getenv("OPENSSL_armcap")) != NULL)
        BIO_snprintf(ossl_cpu_info_str + strlen(ossl_cpu_info_str),
                     sizeof(ossl_cpu_info_str) - strlen(ossl_cpu_info_str),
                     " env:%s", env);

# elif defined(__s390__) || defined(__s390x__)
    const char *env;

    BIO_snprintf(ossl_cpu_info_str, sizeof(ossl_cpu_info_str),
                 CPUINFO_PREFIX "OPENSSL_s390xcap="
                 "stfle:0x%llx:0x%llx:0x%llx:0x%llx:"
                 "kimd:0x%llx:0x%llx:"
                 "klmd:0x%llx:0x%llx:"
                 "km:0x%llx:0x%llx:"
                 "kmc:0x%llx:0x%llx:"
                 "kmac:0x%llx:0x%llx:"
                 "kmctr:0x%llx:0x%llx:"
                 "kmo:0x%llx:0x%llx:"
                 "kmf:0x%llx:0x%llx:"
                 "prno:0x%llx:0x%llx:"
                 "kma:0x%llx:0x%llx:"
                 "pcc:0x%llx:0x%llx:"
                 "kdsa:0x%llx:0x%llx",
                 OPENSSL_s390xcap_P.stfle[0], OPENSSL_s390xcap_P.stfle[1],
                 OPENSSL_s390xcap_P.stfle[2], OPENSSL_s390xcap_P.stfle[3],
                 OPENSSL_s390xcap_P.kimd[0], OPENSSL_s390xcap_P.kimd[1],
                 OPENSSL_s390xcap_P.klmd[0], OPENSSL_s390xcap_P.klmd[1],
                 OPENSSL_s390xcap_P.km[0], OPENSSL_s390xcap_P.km[1],
                 OPENSSL_s390xcap_P.kmc[0], OPENSSL_s390xcap_P.kmc[1],
                 OPENSSL_s390xcap_P.kmac[0], OPENSSL_s390xcap_P.kmac[1],
                 OPENSSL_s390xcap_P.kmctr[0], OPENSSL_s390xcap_P.kmctr[1],
                 OPENSSL_s390xcap_P.kmo[0], OPENSSL_s390xcap_P.kmo[1],
                 OPENSSL_s390xcap_P.kmf[0], OPENSSL_s390xcap_P.kmf[1],
                 OPENSSL_s390xcap_P.prno[0], OPENSSL_s390xcap_P.prno[1],
                 OPENSSL_s390xcap_P.kma[0], OPENSSL_s390xcap_P.kma[1],
                 OPENSSL_s390xcap_P.pcc[0], OPENSSL_s390xcap_P.pcc[1],
                 OPENSSL_s390xcap_P.kdsa[0], OPENSSL_s390xcap_P.kdsa[1]);
    if ((env = getenv("OPENSSL_s390xcap")) != NULL)
        BIO_snprintf(ossl_cpu_info_str + strlen(ossl_cpu_info_str),
                     sizeof(ossl_cpu_info_str) - strlen(ossl_cpu_info_str),
                     " env:%s", env);
# elif defined(__riscv)
    const char *env;
    char sep = '=';

    BIO_snprintf(ossl_cpu_info_str, sizeof(ossl_cpu_info_str),
                 CPUINFO_PREFIX "OPENSSL_riscvcap");
    for (size_t i = 0; i < kRISCVNumCaps; ++i) {
        if (OPENSSL_riscvcap_P[RISCV_capabilities[i].index]
                & (1 << RISCV_capabilities[i].bit_offset)) {
            /* Match, display the name */
            BIO_snprintf(ossl_cpu_info_str + strlen(ossl_cpu_info_str),
                         sizeof(ossl_cpu_info_str) - strlen(ossl_cpu_info_str),
                         "%c%s", sep, RISCV_capabilities[i].name);
            /* Only the first sep is '=' */
            sep = '_';
        }
    }
    /* If no capability is found, add back the = */
    if (sep == '=') {
        BIO_snprintf(ossl_cpu_info_str + strlen(ossl_cpu_info_str),
                     sizeof(ossl_cpu_info_str) - strlen(ossl_cpu_info_str),
                     "%c", sep);
    }
    if ((env = getenv("OPENSSL_riscvcap")) != NULL)
        BIO_snprintf(ossl_cpu_info_str + strlen(ossl_cpu_info_str),
                     sizeof(ossl_cpu_info_str) - strlen(ossl_cpu_info_str),
                     " env:%s", env);
# endif
#endif

    {
        static char seeds[512] = "";

#define add_seeds_string(str)                                           \
        do {                                                            \
            if (seeds[0] != '\0')                                       \
                OPENSSL_strlcat(seeds, " ", sizeof(seeds));             \
            OPENSSL_strlcat(seeds, str, sizeof(seeds));                 \
        } while (0)
#define add_seeds_stringlist(label, strlist)                            \
        do {                                                            \
            add_seeds_string(label "(");                                \
            {                                                           \
                const char *dev[] =  { strlist, NULL };                 \
                const char **p;                                         \
                int first = 1;                                          \
                                                                        \
                for (p = dev; *p != NULL; p++) {                        \
                    if (!first)                                         \
                        OPENSSL_strlcat(seeds, " ", sizeof(seeds));     \
                    first = 0;                                          \
                    OPENSSL_strlcat(seeds, *p, sizeof(seeds));          \
                }                                                       \
            }                                                           \
            OPENSSL_strlcat(seeds, ")", sizeof(seeds));                 \
        } while (0)

#ifdef OPENSSL_RAND_SEED_NONE
        add_seeds_string("none");
#endif
#ifdef OPENSSL_RAND_SEED_RDTSC
        add_seeds_string("rdtsc");
#endif
#ifdef OPENSSL_RAND_SEED_RDCPU
# ifdef __aarch64__
        add_seeds_string("rndr ( rndrrs rndr )");
# else
        add_seeds_string("rdrand ( rdseed rdrand )");
# endif
#endif
#ifdef OPENSSL_RAND_SEED_GETRANDOM
        add_seeds_string("getrandom-syscall");
#endif
#ifdef OPENSSL_RAND_SEED_DEVRANDOM
        add_seeds_stringlist("random-device", DEVRANDOM);
#endif
#ifdef OPENSSL_RAND_SEED_EGD
        add_seeds_stringlist("EGD", DEVRANDOM_EGD);
#endif
#ifdef OPENSSL_RAND_SEED_OS
        add_seeds_string("os-specific");
#endif
#ifndef OPENSSL_NO_JITTER
        {
            char jent_version_string[32];

            sprintf(jent_version_string, "JITTER (%d)", jent_version());
            add_seeds_string(jent_version_string);
        }
#endif
        seed_sources = seeds;
    }
    return 1;
}

const char *OPENSSL_info(int t)
{
    /*
     * We don't care about the result.  Worst case scenario, the strings
     * won't be initialised, i.e. remain NULL, which means that the info
     * isn't available anyway...
     */
    (void)RUN_ONCE(&init_info, init_info_strings);

    switch (t) {
    case OPENSSL_INFO_CONFIG_DIR:
        return ossl_get_openssldir();
    case OPENSSL_INFO_ENGINES_DIR:
        return ossl_get_enginesdir();
    case OPENSSL_INFO_MODULES_DIR:
        return ossl_get_modulesdir();
    case OPENSSL_INFO_DSO_EXTENSION:
        return DSO_EXTENSION;
    case OPENSSL_INFO_DIR_FILENAME_SEPARATOR:
#if defined(_WIN32)
        return "\\";
#elif defined(__VMS)
        return "";
#else  /* Assume POSIX */
        return "/";
#endif
    case OPENSSL_INFO_LIST_SEPARATOR:
        {
            static const char list_sep[] = { LIST_SEPARATOR_CHAR, '\0' };
            return list_sep;
        }
    case OPENSSL_INFO_SEED_SOURCE:
        return seed_sources;
    case OPENSSL_INFO_CPU_SETTINGS:
        /*
         * If successfully initialized, ossl_cpu_info_str will start
         * with CPUINFO_PREFIX, if failed it will be an empty string.
         * Strip away the CPUINFO_PREFIX which we don't need here.
         */
        if (ossl_cpu_info_str[0] != '\0')
            return ossl_cpu_info_str + strlen(CPUINFO_PREFIX);
        break;
    case OPENSSL_INFO_CPU_SETTINGS_DETAILED:
        if (ossl_cpu_info_str_detailed[0] != '\0')
            return ossl_cpu_info_str_detailed;
        break;
    case OPENSSL_INFO_CPU_SETTINGS_FEATURES:
        if (ossl_cpu_info_str[0] != '\0')
            return ossl_cpu_info_str_features;
        break;
    case OPENSSL_INFO_CPU_SETTINGS_ENV:
        if (ossl_cpu_info_str_env[0] != '\0')
            return ossl_cpu_info_str_env;
        break;
    default:
        break;
    }
    /* Not an error */
    return NULL;
}<|MERGE_RESOLUTION|>--- conflicted
+++ resolved
@@ -173,8 +173,7 @@
     if ((env = getenv("OPENSSL_ia32cap")) != NULL) {
         BIO_snprintf(ossl_cpu_info_str + strlen(ossl_cpu_info_str),
                      sizeof(ossl_cpu_info_str) - strlen(ossl_cpu_info_str),
-<<<<<<< HEAD
-                     " env:%s", env);
+                     " env=%s", env);
         BIO_snprintf(ossl_cpu_info_str_env, sizeof(ossl_cpu_info_str_env),"%s", env);
     }
 
@@ -241,9 +240,6 @@
         }
 
 
-=======
-                     " env=%s", env);
->>>>>>> 53ba5497
 # elif defined(__arm__) || defined(__arm) || defined(__aarch64__)
     const char *env;
 
