--- conflicted
+++ resolved
@@ -37,7 +37,6 @@
 # define CPU_INFO_FEATURES_STR_LEN 1
 #else
 # define CPU_INFO_STR_LEN 256
-<<<<<<< HEAD
 # define CPU_INFO_DETAILED_STR_LEN 1024
 # define CPU_INFO_FEATURES_STR_LEN 1024
 #endif
@@ -121,8 +120,6 @@
 #define CPUID_AVX10_YMM         (OPENSSL_ia32cap_P[9] & (1<<17))
 #define CPUID_AVX10_ZMM         (OPENSSL_ia32cap_P[9] & (1<<18))
 
-=======
->>>>>>> 5eafc9b7
 #endif
 
 #define BYTE_TO_BINARY_PATTERN "%c%c%c%c %c%c%c%c"
